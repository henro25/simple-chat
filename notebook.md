--- conflicted
+++ resolved
@@ -518,17 +518,6 @@
      1. [] Request chat history update unread count (unread count also updated on messaging page)
      2. [] Real time message delivery update unread count
   3. [] Complete back button functionality
-<<<<<<< HEAD
-  4. [] Support JSON
-  5. [] Handle offline unreads
-  6. [] Handle online unreads
-  7. [] Delete Account
-     1. [DONE] Create button top right of list conversations page
-     2. [DONE] Create protocol function for delete request
-     3. [DONE] Send delete request then go back to main menu
-  8. [] Support JSON
-  9. [DONE] Change data structure in list_convos_page to support faster lookup for number of unreads
-=======
   4. [] Handle offline unreads
   5. [] Handle online unreads
   6. [DONE] Delete Account
@@ -539,7 +528,6 @@
      1. [DONE] Allow the client to enter the perferred protocol version (1.0 for custom and 2.0 for JSON) in the command line
   8. [DONE] Allow the client to enter the server host and port as arguments in the command line 
   9. [DONE] Hashing password
->>>>>>> 400dedd7
   **Server-side**:
   1. [DONE] Real time deletions to users who are online
      1. [DONE] Modify protocol to handle deletion sending to push to recipient if they are online (same logic as real time)
