--- conflicted
+++ resolved
@@ -148,16 +148,7 @@
 # --- Handler functions (for processing incoming messages) ---
 
 def handle_users(data, Client):
-<<<<<<< HEAD
-    """
-    Handles a list of users sent from the server.
-    
-    Expected data format:
-      [page_code, client_username, user1, unread1, user2, unread2, ...]
-    """
-=======
     """Handles a list of users sent from server."""
->>>>>>> 6925eaf9
     page_code = int(data[0])
     username = data[1]
     convo_list = deserialize_chat_conversations(data[2:])
@@ -176,11 +167,7 @@
     if Client.cur_convo == sender:
         Client.messaging_page.displayIncomingMessage(sender, msg_id, message)
         # Send message delivered acknowledgement back to server
-<<<<<<< HEAD
-        ack = f"1.0 REC_MSG {msg_id}\n"
-=======
-        ack = wrap_message("ACK", [msg_id])
->>>>>>> 6925eaf9
+        ack = wrap_message("REC_MSG", [msg_id])
         Client.send_request(ack)
     # Update number of unreads displayed on list convos page
     else:
@@ -193,16 +180,7 @@
         Client.list_convos_page.refresh(0)
 
 def handle_chat_history(data, Client):
-<<<<<<< HEAD
-    """
-    Handles chat history sent from the server.
-    
-    Expected data format:
-      [page_code, is_client, num_msgs, msg_id, num_words, msg..., ...]
-    """
-=======
     """Handles chat history sent from server."""
->>>>>>> 6925eaf9
     page_code = int(data[0])
     num_msgs_read, chat_history = deserialize_chat_history(data[1:])
     updated_unread = max(0, Client.list_convos_page.num_unreads[Client.cur_convo] - num_msgs_read)
