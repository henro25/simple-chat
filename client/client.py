"""
Module Name: client.py
Description: The main client program that handles network communication with the server.
It connects UI events to network operations and now supports two protocol versions:
  - 1.0: Handled by client.protocols.custom_protocol
  - 2.0: Handled by client.protocols.json_protocol
If an unsupported version is received, an error is generated.
Author: Henry Huang and Bridget Ma
Date: 2024-2-6
"""

import socket
import selectors

from configs.config import *

# Import both protocol modules.
import client.protocols.custom_protocol as custom_protocol
import client.protocols.json_protocol as json_protocol

# Create a default selector
sel = selectors.DefaultSelector()

class Client:
    def __init__(self, host=SERVER_HOST, port=SERVER_PORT):
        self.server_address = (host, port)
        self.sock = socket.socket(socket.AF_INET, socket.SOCK_STREAM)
        self.sock.setblocking(False)  # Set socket to non-blocking mode
        self.messaging_page = None  # store the current messaging page the user is on
        self.register_page = None   # store the register page for client
        self.login_page = None      # store the login page for client
        self.list_convos_page = None  # store the current list convo page the client is on
        self.outgoing_requests = []  # Queue for outgoing messages
        self.username = None        # Store username of client
        self.cur_convo = None       # Store username of other user if client on messaging page
        self.registered = 0         # Stores state of socket
        self.inb = ""  # Buffer to hold incoming data
        try:
            self.sock.connect(self.server_address)
            debug(f"Client: connected to server at {self.server_address}")
        except BlockingIOError:
            pass
        except Exception as e:
            debug(f"Client: failed to connect to server at {self.server_address}: {e}")
            raise

    def service_connection(self, key, mask):
        """Handles both incoming communication with the server."""
        if mask & selectors.EVENT_READ:
            self.receive_message()
<<<<<<< HEAD
        if mask & selectors.EVENT_WRITE:
            self.process_outgoing_requests()
    
    def process_outgoing_requests(self):
        if self.outgoing_requests:
            request = self.outgoing_requests.pop(0)
            try:
                self.sock.sendall(request.encode('utf-8'))
                debug(f"Client: sending request: {request}")
            except Exception as e:
                print(f"Error sending request: {e}")
=======
>>>>>>> 400dedd7
    
    def receive_message(self):
        """Handles incoming messages from the server."""
        try:
            new_data = self.sock.recv(4096)
            if new_data:
                # Append new data (decoded as utf-8) to the buffer.
                self.inb += new_data.decode('utf-8')
                # Process all complete messages (terminated by newline).
                while "\n" in self.inb:
                    # Split off one complete message and update the buffer with the remainder.
                    message, self.inb = self.inb.split("\n", 1)
                    if message:  # Only process if non-empty
                        debug(f"Received server response: {message.strip()}")
                        # Check the protocol version and dispatch accordingly.
                        if message.startswith("1.0"):
                            custom_protocol.process_message(message, self)
                        elif message.startswith("2.0"):
                            json_protocol.process_message(message, self)
                        else:
                            error_response = json_protocol.wrap_message("ERROR", [str(UNSUPPORTED_VERSION)])
                            debug(f"Unsupported protocol version received: {message.strip()}")
            else:
                # Handle the case where recv() returns an empty byte string (connection closed).
                pass
        except BlockingIOError:
            pass
        except Exception as e:
            print(f"Error receiving message: {e}")

    def send_request(self, request):
        """
        Send a request to the server.
        Instead of immediately waiting for a response, we store outgoing data and
        let the selector notify us when we can send it.
        """
        self.outgoing_requests.append(request)

    def run(self):
        """Main event loop to listen for messages and handle requests."""
        # Register socket with selectors for READ and WRITE events
        if not self.registered:
            sel.register(self.sock, selectors.EVENT_READ | selectors.EVENT_WRITE, data=self)
            self.registered = 1
        try:
            events = sel.select(timeout=None)
            for key, mask in events:
                self.service_connection(key, mask)
        except KeyboardInterrupt:
            self.close()
            print("Client shutting down.")

    def reset(self):
        """Resets client information"""
        self.username = None
        self.outgoing_requests = []

    def close(self):
        """Close the client connection."""
        sel.unregister(self.sock)
        self.sock.close()<|MERGE_RESOLUTION|>--- conflicted
+++ resolved
@@ -48,20 +48,6 @@
         """Handles both incoming communication with the server."""
         if mask & selectors.EVENT_READ:
             self.receive_message()
-<<<<<<< HEAD
-        if mask & selectors.EVENT_WRITE:
-            self.process_outgoing_requests()
-    
-    def process_outgoing_requests(self):
-        if self.outgoing_requests:
-            request = self.outgoing_requests.pop(0)
-            try:
-                self.sock.sendall(request.encode('utf-8'))
-                debug(f"Client: sending request: {request}")
-            except Exception as e:
-                print(f"Error sending request: {e}")
-=======
->>>>>>> 400dedd7
     
     def receive_message(self):
         """Handles incoming messages from the server."""
