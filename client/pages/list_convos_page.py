"""
Module Name: list_convos_page.py
Description: Displays the list of conversations (and other accounts) and the number of unread messages for each conversation, as well as the total number of unread messages. It also enables the user to select a conversation to view and search for conversations.
Author: Henry Huang and Bridget Ma (adapted)
Date: 2024-02-06
"""

import sys
import fnmatch  # For wildcard matching in filtering
from PyQt5.QtWidgets import (
    QApplication, QWidget, QVBoxLayout, QLabel, QLineEdit, QPushButton,
    QScrollArea, QHBoxLayout, QMessageBox, QSpinBox, QToolButton, QStyle
)
from PyQt5.QtGui import QFont, QIcon
from PyQt5.QtCore import Qt, pyqtSignal, QTimer
from client.protocols.protocol_interface import *
from configs.config import *

class CustomSpinBoxWidget(QSpinBox):
    def __init__(self, parent=None):
        super(CustomSpinBoxWidget, self).__init__(parent)

        # Remove default button symbols
        self.setButtonSymbols(QSpinBox.UpDownArrows)

        # Set custom styles for the spin box
        self.setStyleSheet("""
            QSpinBox {
                background-color: white;
                color: black;
                border: 1px solid black;
            }
            QSpinBox::up-button {
                subcontrol-origin: border;
                subcontrol-position: top right;
                height: 5px;
                border: none;
                background: none;
                padding-top: 2px;
            }
            QSpinBox::down-button {
                subcontrol-origin: border;
                subcontrol-position: bottom right;
                height: 5px;
                border: none;
                background: none;
                padding-bottom: 2px;
            }
            QSpinBox::up-button {
                margin-top: 2px;  /* Adds space from the top */
            }
            QSpinBox::down-button {
                margin-bottom: 2px; /* Adds space from the bottom */
            }
            """)

        # Set up a custom font for the arrows
        self.arrow_font = QFont("Helvetica", 12)
        self.installEventFilter(self)  # Use an event filter to customize arrow rendering

    def eventFilter(self, obj, event):
        """Overrides the default up/down button icons with text-based arrows."""
        if obj == self and event.type() == event.Paint:
            from PyQt5.QtWidgets import QStylePainter, QStyleOptionSpinBox

            painter = QStylePainter(self)
            option = QStyleOptionSpinBox()
            self.initStyleOption(option)

            # Draw the default spinbox style
            self.style().drawComplexControl(self.style().CC_SpinBox, option, painter, self)

            # Draw custom arrows inside the buttons
            painter.setFont(self.arrow_font)
            painter.setPen(Qt.black)

            # Get the button positions
            up_rect = self.style().subControlRect(self.style().CC_SpinBox, option, self.style().SC_SpinBoxUp, self)
            down_rect = self.style().subControlRect(self.style().CC_SpinBox, option, self.style().SC_SpinBoxDown, self)

            # Draw arrows
            painter.drawText(up_rect, Qt.AlignCenter, "▲")
            painter.drawText(down_rect, Qt.AlignCenter, "▼")

            return True  # Block the default painting
        return super(CustomSpinBoxWidget, self).eventFilter(obj, event)
        
class ListConvosPage(QWidget):
    # Signal emitted when a conversation is selected.
    conversationSelected = pyqtSignal(list, int)
    accountDeleted = pyqtSignal()  # Signal to trigger main menu navigation

    def __init__(self, Client, parent=None):
        """
        Initializes the ListConvosPage.

        :param chat_conversations: List of tuples (user, num_unreads). Most recent conversation first.
        :param parent: Parent widget.
        """
        super(ListConvosPage, self).__init__(parent)
        self.Client = Client
        self.convo_order = []  # Order to display conversation
        self.filtered_convo_order = []  # Copy used for filtering
        self.num_unreads = {}  # Maps user to number of unreads from that user
        self.initUI()

    def initUI(self):
        """Sets up the UI elements."""
        main_layout = QVBoxLayout(self)
        main_layout.setSpacing(15)
        main_layout.setContentsMargins(20, 20, 20, 20)

        # Top bar layout (Spin Box with Label + Delete Button)
        top_bar_layout = QHBoxLayout()

        # Label for the spin box with a slightly larger font
        delivered_label = QLabel("Set delivered count:")
        delivered_label.setFont(QFont("Helvetica", 14))
        top_bar_layout.addWidget(delivered_label)

        # Spin Box (Number Input Field)
        self.delivered_spinbox = CustomSpinBoxWidget()
        self.delivered_spinbox.setMinimum(0)
        self.delivered_spinbox.setMaximum(1000)
        self.delivered_spinbox.setValue(20)  # Default value is 20
        top_bar_layout.addWidget(self.delivered_spinbox)

        top_bar_layout.addStretch()  # Pushes delete button to the right

        # Delete Account Button (Top Right)
        self.delete_account_button = QPushButton("Delete Account")
        self.delete_account_button.setFixedHeight(30)
        self.delete_account_button.setStyleSheet("""
            QPushButton {
                background-color: #e74c3c;
                color: white;
                font-size: 12px;
                padding: 5px 10px;
                border-radius: 5px;
                border: none;
            }
            QPushButton:hover {
                background-color: #c0392b;
            }
            QPushButton:pressed {
                background-color: #a93226;
            }
        """)
        self.delete_account_button.clicked.connect(lambda _: self.confirmDeleteAccount())
        top_bar_layout.addWidget(self.delete_account_button)

        # Add the top bar layout to the main layout
        main_layout.addLayout(top_bar_layout)

        # Unread messages label
        self.unread_label = QLabel()
        small_font = QFont("Helvetica", 12)
        self.unread_label.setFont(small_font)
        self.unread_label.setAlignment(Qt.AlignCenter)
        main_layout.addWidget(self.unread_label)
        self.updateUnreadCount()

        # Search bar for filtering conversations
        self.search_bar = QLineEdit()
        self.search_bar.setPlaceholderText("Search conversations...")
        self.search_bar.setFixedHeight(30)
        main_layout.addWidget(self.search_bar)
        self.search_bar.textChanged.connect(self.filterConversations)

        # Scroll area to hold conversation buttons
        self.scroll_area = QScrollArea()
        self.scroll_area.setWidgetResizable(True)
        main_layout.addWidget(self.scroll_area)

        # Container for conversation buttons
        self.convo_container = QWidget()
        self.convo_layout = QVBoxLayout(self.convo_container)
        self.convo_layout.setSpacing(10)
        self.convo_layout.setContentsMargins(10, 10, 10, 10)
        self.convo_layout.setAlignment(Qt.AlignTop)
        self.scroll_area.setWidget(self.convo_container)

        # Populate conversations
        self.populateConversations()

        # Customize the spin box arrows after its children have been created.
        QTimer.singleShot(0, self.customizeSpinBox)

    def customizeSpinBox(self):
        """
        Iterate through the delivered_spinbox children to locate the arrow buttons
        and replace their icons with text.
        """
        for btn in self.delivered_spinbox.findChildren(QToolButton):
            if btn.objectName() == "qt_spinboxup":
                btn.setText('^')
                btn.setIcon(QIcon())  # Remove any existing icon
                # Optionally, adjust the button font if desired:
                btn.setFont(QFont("Helvetica", 12))
            elif btn.objectName() == "qt_spinboxdown":
                btn.setText('v')
                btn.setIcon(QIcon())
                btn.setFont(QFont("Helvetica", 12))

    def updateConversations(self, new_chat_conversations):
        """Update the conversation list and refresh the UI."""
        # Reset all stored data
        self.convo_order = []
        self.filtered_convo_order = []
        self.num_unreads = {}
        for user, num_unreads in new_chat_conversations:
            self.convo_order.append(user)
            self.num_unreads[user] = num_unreads

        self.filtered_convo_order = self.convo_order[:]  # Update filtered list as well
<<<<<<< HEAD
        self.refresh()

    def refresh(self):
        """Refresh the UI."""
        self.updateUnreadCount()  # Update the unread messages label
        self.populateConversations(0)  # Recreate the buttons

=======
        self.refresh(0)
    
    def refresh(self, filtered):
        """refresh the UI"""
        self.updateUnreadCount()    # Update the unread messages label
        self.populateConversations(filtered)  # Recreate the buttons
    
>>>>>>> 9140ae2b
    def updateUnreadCount(self):
        """Updates the label showing the total number of unread messages."""
        total_unreads = sum(self.num_unreads[user] for user in self.convo_order)
        self.unread_label.setText(f"{total_unreads} unread message{'s' if total_unreads != 1 else ''}")

    def updateAfterRead(self, new_unread):
        # Update num_unreads and reorder convos so that the current convo is at the top
        debug(f"Curr convo: {self.Client.cur_convo}")
        user = self.Client.cur_convo
        ind = self.convo_order.index(user)
        debug(f"Updated num unreads for {user} to {new_unread}")
        self.num_unreads[user] = new_unread
        del self.convo_order[ind]
        self.convo_order.insert(0, user)

    def populateConversations(self, filtered=1):
        """
        Clears the current conversation buttons and repopulates them based on the current
        filtered conversations.
        """
        # Remove any existing conversation buttons
        while self.convo_layout.count():
            child = self.convo_layout.takeAt(0)
            if child.widget():
                child.widget().deleteLater()

        # Add a button for each conversation
        cur_convo = self.filtered_convo_order if filtered else self.convo_order
        for user in cur_convo:
            self.displayConvo(user, self.num_unreads[user])

    def filterConversations(self, text):
        """
        Filters the conversation list based on the search bar input using wildcard patterns.

        :param text: The current text in the search bar.
        """
        search_text = text.strip().lower()
        if not search_text:
            self.filtered_convo_order = self.convo_order[:]
        else:
            self.filtered_convo_order = [
                convo for convo in self.convo_order
                if fnmatch.fnmatch(convo.lower(), search_text)
            ]
        self.populateConversations()

    def setUsername(self, username):
        """
        Stores the username of the current client.

        :param username: The username of the client.
        """
        self.Client.username = username

    def onConversationSelected(self, user):
        """
        Called when a conversation button is clicked.

        :param user: The username of the conversation selected.
        """
        self.Client.cur_convo = user
        request = create_chat_history_request(self.Client.username, user)
        self.Client.send_request(request)

    def connectClient(self):
        """
        Called to connect the current list convos page to the client.
        """
        self.Client.list_convos_page = self

    def disconnectClient(self):
        """
        Called to disconnect the current list convos page from the client.
        """
        self.Client.list_convos_page = None

    def displayConvo(self, user, num_unreads=0):
        """
        Called to display a newly created conversation in real time.
        """
        if num_unreads > 0:
            button_text = f"{user} ({num_unreads} unread)"
        else:
            button_text = user
        button = QPushButton(button_text)
        button.setFixedHeight(40)
        button.setStyleSheet("""
            QPushButton {
                text-align: left;
                padding-left: 10px;
                padding-right: 10px;    /* Ensure text doesn't run into the right edge */
                margin-right: 20px;      /* Reserve extra space so the button appears narrower */
                font-size: 14px;
                background-color: #bdc3c7;
                border: 1px solid #95a5a6;
                border-radius: 5px;
                color: #2C3E50;
            }
            QPushButton:hover {
                background-color: #95a5a6;
            }
            QPushButton:pressed {
                background-color: #7f8c8d;
            }
        """)
        # Use a lambda with a default argument to capture the current user
        button.clicked.connect(lambda _, user=user: self.onConversationSelected(user))
        self.convo_layout.addWidget(button)

    def confirmDeleteAccount(self):
        """Shows a confirmation dialog before deleting the account."""
        reply = QMessageBox.question(
            self,
            "Confirm Deletion",
            "Are you sure you want to delete your account? This action cannot be undone.",
            QMessageBox.Yes | QMessageBox.No,
            QMessageBox.No
        )

        if reply == QMessageBox.Yes:
            self.deleteAccount()

    def deleteAccount(self):
        """Handles the account deletion process."""
        # Send a request to the server to delete the account
        request = create_delete_account_request(self.Client.username)
        self.Client.send_request(request)

    def successfulAccountDel(self):
        """Called after receiving confirmation of account deletion."""
        # Show a message that the account is deleted
        QMessageBox.information(self, "Account Deleted", "Your account has been successfully deleted.")
        # Redirect back to main_menu
        self.accountDeleted.emit()<|MERGE_RESOLUTION|>--- conflicted
+++ resolved
@@ -213,15 +213,6 @@
             self.num_unreads[user] = num_unreads
 
         self.filtered_convo_order = self.convo_order[:]  # Update filtered list as well
-<<<<<<< HEAD
-        self.refresh()
-
-    def refresh(self):
-        """Refresh the UI."""
-        self.updateUnreadCount()  # Update the unread messages label
-        self.populateConversations(0)  # Recreate the buttons
-
-=======
         self.refresh(0)
     
     def refresh(self, filtered):
@@ -229,7 +220,6 @@
         self.updateUnreadCount()    # Update the unread messages label
         self.populateConversations(filtered)  # Recreate the buttons
     
->>>>>>> 9140ae2b
     def updateUnreadCount(self):
         """Updates the label showing the total number of unread messages."""
         total_unreads = sum(self.num_unreads[user] for user in self.convo_order)
